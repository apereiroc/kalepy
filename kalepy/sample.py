"""Perform sampling of distributions and functions.
"""
# from datetime import datetime
import logging

# import numba
import numpy as np

from kalepy import utils

__all__ = [
    'Sample_Grid', 'Sample_Outliers', 'sample_grid', 'sample_outliers', 'sample_grid_proportional'
]

_DEBUG = False


class Sample_Grid:
    """Sample from a given probability distribution evaluated on a regular grid.

    The grid has probability densities (`dens`) evaluated at the grid edges, and probability masses
    (`mass`) corresponding to the centroid of each bin.  The centroids are calculated from the edge
    positions, weighted by probability density.  If `mass` is not given, it is calculated by
    integrating the densities over each bin (using the trapezoid rule).

    ## Process for drawing 'N' samples from the distributon:
    1) Using the masses of each bin, the CDF is calculated.
    2) N random values are chosen, and the CDF is inverted to find which bin they correspond to.
        - The CDF is flattened into 1D to accomodate any dimensionality of grid, and then the chosen
        bins are re-mapped to ND space.
    3) Within each bin, the position of each drawn sample is chosen proportionally to the probability
    density, based on the density-gradient within each cell.

    """

    def __init__(self, edges, dens, mass=None, scalar_dens=None, scalar_mass=None):
        """Initialize `Sample_Grid` with the given grid edges and probability distribution.

        Arguments
        ---------
        edges
            Bin edges along each dimension.
        dens : array_like of scalar
            Probability density evaluated at grid edges.
        mass : array_like of scalar  or  `None`
            Probability mass (i.e. number of samples) for each bin.  Evaluated at bin centers or
            centroids.
            If no `mass` is given, it is calculated by integrating `dens` over each bin using the
            trapezoid rule.  See: `_init_data()`.

        """
        dens = np.asarray(dens)
        shape = dens.shape
        ndim = dens.ndim
        # for 1D data, allow `edges` to be a 1D array;  convert manually to list of array
        if ndim == 1 and utils.really1d(edges):
            edges = [edges]
        edges = [np.asarray(ee) for ee in edges]
        if len(edges) != ndim:
            err = "`edges` (len(edges)={}) must be a 1D array for each dimension of `dens` (dens.shape={})!".format(
                len(edges), dens.shape)
            raise ValueError(err)

        shape_edges = np.array([ee.size for ee in edges])
        # require that `dens` is edge-values (instead of center values)
        if not np.all(shape_edges == shape):
            err = "Shape of `edges` ({}) inconsistent with `dens` ({})!".format(shape_edges, shape)
            raise ValueError(err)

        shape_bins = [sh - 1 for sh in shape_edges]
        # `scalar` must be shaped as either `data_cent` or `data_edge`
        #    if the latter, it will be converted to `data_cent` by averaging
        # if scalar is not None:
        #     scalar = np.asarray(scalar)
        #     if np.all(scalar.shape == shape_edges):
        #         pass
        #     else:
        #         err = "Shape of `scalar` ({}) does not match `data` ({})!".format(scalar.shape, dens.shape)
        #         raise ValueError(err)

        self._edges = edges
        self._dens = dens
        self._mass = mass
        self._shape_edges = tuple(shape_edges)
        self._shape_bins = tuple(shape_bins)
        self._ndim = ndim
        self._grid = None

        self._scalar_dens = scalar_dens
        self._scalar_mass = scalar_mass

        self._init_data()

        return

    def _init_data(self):
        if self._mass is None:
            self._mass = utils.trapz_dens_to_mass(self._dens, self._edges, axis=None)
        if (self._scalar_mass is None) and (self._scalar_dens is not None):
            self._scalar_mass = utils.trapz_dens_to_mass(self._scalar_dens, self._edges, axis=None)

        idx, csum = _data_to_cumulative(self._mass)
        self._idx = idx
        self._csum = csum
        return

    def sample(self, nsamp=None, interpolate=True, return_scalar=None):
        """Sample from the probability distribution.

        Arguments
        ---------
        nsamp : scalar or None
        interpolate : bool
        return_scalar : bool

        Returns
        -------
        vals : (D, N) ndarray of scalar

        """
        dens = self._dens
        scalar_dens = self._scalar_dens
        edges = self._edges
        ndim = self._ndim

        # ---- initialize parameters
        if interpolate and (dens is None):
            logging.info("`dens` is None, cannot interpolate sampling")
            interpolate = False

        # If no number of samples are given, assume that the units of `self._mass` are number of samples, and choose
        # the total numbe of samples to be the total of this
        if nsamp is None:
            nsamp = self._mass.sum()
        nsamp = int(nsamp)

        if return_scalar is None:
            return_scalar = (scalar_dens is not None)
        elif return_scalar and (scalar_dens is None):
            return_scalar = False
            logging.warning("WARNING: no `scalar` initialized, but `return_scalar`=True!")

        # ---- Get generalized sampling locations

        # Choose random bins, proportionally to `mass`, and positions within bins (uniformly distributed)
        #     `bin_numbers_flat` (N*D,) are the index numbers for bins in flattened 1D array of length N*D
        #     `intrabin_locs` (D, N) are position [0.0, 1.0] within each bin for each sample in each dimension
        bin_numbers_flat, intrabin_locs = self._random_bins(nsamp)
        # Convert from flat (N,) indices into ND indices;  (D, N) for D dimensions, N samples (`nsamp`)
        bin_numbers = np.unravel_index(bin_numbers_flat, self._shape_bins)

        # If scalars are also being sampled: find scalar value for bin centers (i.e. bin averages)
        #     this will be updated/improved if `interpolation=True`
        if return_scalar:
            scalar_mass = self._scalar_mass
            scalar_values = scalar_mass[bin_numbers]

        # ---- Place samples in each dimension

        vals = np.zeros_like(intrabin_locs)
        for dim, (edge, bidx) in enumerate(zip(edges, bin_numbers)):
            # Width of bins in this dimension
            wid = np.diff(edge)

            # Random location, in this dimension, for each bin. Relative position, i.e. between [0.0, 1.0]
            loc = intrabin_locs[dim]

            # Uniform / no-interpolation :: random-uniform within each bin
            if (not interpolate):
                vals[dim, :] = edge[bidx] + wid[bidx] * loc

            # Interpolated :: random-linear proportional to bin gradients (i.e. slope across bin in each dimension)
            else:
                # Calculate normalization for gradients; needs to be done for each dimension specifically
                #    This normalization is needed to ensure that the pdf values are unitary when integrating in each dim
                norm = utils.trapz_dens_to_mass(dens, edges, axis=dim)
                others = np.arange(ndim).tolist()
                others.pop(dim)
                norm = utils.midpoints(norm, axis=others)

                edge = np.asarray(edge)

                # Find the gradient along this dimension (using center-values in other dimensions)
<<<<<<< HEAD
                grad = _grad_along(dens, dim) / norm
                # get the gradient for each sample
                grad = grad.flat[bin_numbers_flat] * wid[bidx]
                # interpolate edge values in this dimension (returns values [0.0, 1.0])
                temp = _intrabin_linear_interp(loc, grad)
                # convert from intrabin positions to overall positions by linearly rescaling
                vals[dim, :] = edge[bidx] + temp * wid[bidx]
=======
                _grad = _grad_along(dens, dim)
                # get the gradient for each sample
                grad = _grad.flat[bin_numbers_flat]
                # interpolate edge values in this dimension
                vals[dim, :] = _intrabin_linear_interp(edge, wid, loc, bidx, grad)
>>>>>>> 1c4af688

            # interpolate scalar values also
            if return_scalar and interpolate:
                grad = _grad_along(scalar_dens, dim)
                grad = grad.flat[bin_numbers_flat]
                # shift `loc` (location within bin) to center point
                scalar_values += grad * (loc - 0.5)

        if return_scalar:
            return vals, scalar_values

        return vals

    def _random_bins(self, nsamp: int):
        """Choose bins and intrabin locations proportionally to the distribution.

        Choose bins proportionally to the probability mass (bin centroids), and intra-bin locations
        uniformly within the bin.  Intrabin locations will later be converted to proportional to
        the probability density (at bin edges).

        Arguments
        ---------
        nsamp : int,
            Number of samples to draw.

        Returns
        -------
        bin_numbers_flat :
        intrabin_locs :

        """
        csum = self._csum
        idx = self._idx

        # Draw random values
        #     random number for location in CDF (to determine which bin each value belongs in),
        #     and additional random for position in each dimension of bin
        sh = (1+self._ndim, nsamp)
        rand = np.random.uniform(0.0, 1.0, sh)
        # np.random.shuffle(rand)    # extra-step to avoid (rare/unlikely) structure in "random" data

        # `rand` shape: (N,) for N samples
        # `intrabin_locs` shape: (D, N) for D dimensions of data and N samples
        rand, *intrabin_locs = rand

        # Find which bin each random value should go in
        #    note that pre-sorting `rand` does speed up searchsorted: 'github.com/numpy/numpy/issues/10937'
        rand = np.sort(rand)
        sorted_bin_num = np.searchsorted(csum, rand) - 1

        # Convert indices from sorted-csum back to original `data_cent` ordering; (N,)
        bin_numbers_flat = idx[sorted_bin_num]
        return bin_numbers_flat, intrabin_locs

    @property
    def grid(self):
        if self._grid is None:
            self._grid = np.meshgrid(*self._edges, indexing='ij')

        return self._grid


class Sample_Outliers(Sample_Grid):
    """Sample outliers from a given probability distribution evaluated on a regular grid.

    "Outliers" are points in areas of low probability mass, which are drawn randomly.
    "Inliers"  are bins with high probability mass, which are assumed to be well represented by the
    centroid of those bins.  The `threshold` parameter determines the dividing point between low
    and high probability masses.

    The grid has probability densities (`dens`) evaluated at the grid edges, and probability masses
    (`mass`) corresponding to the centroid of each bin.  The centroids are calculated from the edge
    positions, weighted by probability density.  If `mass` is not given, it is calculated by
    integrating the densities over each bin (using the trapezoid rule).

    ## Process for drawing 'N' samples from the distributon:
    1) Bins with 'low' probability density (i.e. `mass` < `threshold`) are sampled in the same way
    as the super-class `Sample_Grid`.  These values are given a `weight` of 1.0.
    2) Bins with 'high' probability density (`mass` > `threshold`), are all used (i.e. with no
    stochasticity), where the location of sample points is the bin centroid (i.e. grid points
    weighted by probability density), and the `weight` is the total bin mass.

    """

    def __init__(self, edges, dens, threshold=10.0, **kwargs):
        super().__init__(edges, dens, **kwargs)

        # Note: `dens` has already been converted from density to mass (i.e. integrating each cell)
        #       this happened in `Sample_Grid.__init__()` ==> `Sample_Outliers._init_data()`
        #       `data_edge` is still a density (at the corners of each cell)
        mass_outs = np.copy(self._mass)

        # We're only going to stochastically sample from bins below the threshold value
        #     recalc `csum` zeroing out the values above threshold
        outs = (mass_outs > threshold)
        # print(f"Outside: {np.count_nonzero(outs)/outs.size:.4f}")
        # print(f"Inside : {np.count_nonzero(~outs)/outs.size:.4f}")
        mass_outs[outs] = 0.0
        idx, csum = _data_to_cumulative(mass_outs, prefilter=False)
        self._idx = idx
        self._csum = csum

        # We'll manually sample bins above threshold, so store those for later
        mass_ins = np.copy(self._mass)
        mass_ins[~outs] = 0.0

        # Find the center-of-mass of each cell (based on density corner values)
        coms = self.grid
        dens_edge = self._dens
        dens_cent = utils.midpoints(dens_edge, log=False, axis=None)
        coms = [utils.midpoints(dens_edge * ll, log=False, axis=None) / dens_cent for ll in coms]

        self._threshold = threshold
        self._mass_ins = mass_ins
        self._coms_ins = coms
        self._mass_outs = mass_outs
        return

    def _init_data(self):
        """Override `Sample_Grid._init_data()` to avoid calculating `idx` and `csum`, not needed yet
        """
        if self._mass is None:
            self._mass = utils.trapz_dens_to_mass(self._dens, self._edges, axis=None)
        if (self._scalar_mass is None) and (self._scalar_dens is not None):
            self._scalar_mass = utils.trapz_dens_to_mass(self._scalar_dens, self._edges, axis=None)
        return

    def sample(self, nsamp=None, **kwargs):
        """Outlier sample the distribution.

        Arguments
        ---------
        nsamp : int or None,
            The number of samples in the _outlier_ population only.

        """
        rv = kwargs.setdefault('return_scalar', False)
        if rv is not False:
            raise ValueError(f"Cannot use `scalar` values in `{self.__class__}`!")

        # if `nsamp` isn't given, assume outlier distribution values correspond to numbers
        #    and Poisson sample them
        # NOTE: `nsamp` corresponds only to the _"outliers"_ not the 'interior' points also
        if nsamp is None:
            nsamp = self._mass_outs.sum()
            nsamp = np.random.poisson(nsamp)

        # sample outliers normally (using modified csum from `self._data_outs`)
        if nsamp > 0:
            vals_outs = super().sample(nsamp, **kwargs)
        else:
            msg = f"WARNING: outliers nsamp = {nsamp}!  outs.sum = {self._mass_outs.sum():.4e}!"
            logging.warning(msg)
            vals_outs = [[] for ii in range(self._ndim)]

        # sample tracer/representative points from `self._data_ins`
        mass_ins = self._mass_ins
        nin = np.count_nonzero(mass_ins)
        if nin < 1:
            msg = f"WARNING: in-liers nsamp = {nin}!  ins.sum() = {mass_ins.sum():.4e}!"
            logging.warning(msg)

        ntot = nsamp + nin
        # weights needed for all points, but "outlier" points will have weigtht 1.0
        weights = np.ones(ntot)

        # Get the bin indices of all of the 'interior' bins (those where `mass_ins` are nonzero)
        bin_numbers_flat = (mass_ins.flat > 0.0)
        bin_numbers_flat = np.arange(bin_numbers_flat.size)[bin_numbers_flat]
        # Convert from 1D index to ND
        bin_numbers = np.unravel_index(bin_numbers_flat, self._shape_bins)
        # Set the weights to be the value of the bin-centers
        weights[nsamp:] = mass_ins[bin_numbers]

        # Find the 'interior' bin centroids and use those as tracer points for well-sampled data
        vals_ins = np.zeros((self._ndim, nin))
        for dim, (edge, bidx) in enumerate(zip(self._edges, bin_numbers)):
            vals_ins[dim, :] = self._coms_ins[dim][bin_numbers]

        # Combine interior-tracers and outlier-samples
        vals = np.concatenate([vals_outs, vals_ins], axis=-1)
        return nsamp, vals, weights


def sample_grid(edges, dens, nsamp=None, mass=None, scalar_dens=None, scalar_mass=None, **sample_kwargs):
    """Draw samples following the given distribution.

    Arguments
    ---------
    edges : (D,) list/tuple of array_like,
        Edges of the (parameter space) grid.  For `D` dimensions, this is a list/tuple of D
        entries, where each entry is an array_like of scalars giving the grid-points along
        that dimension.
        e.g. if edges=([x, y], [a, b, c]) is a (2x3) dim array with coordinates
             [(x,a), (x,b), (x,c)], [(y,a), (y,b), (y,c)]
    dist : (N1,...,ND) array_like of scalar,
        Distribution values specified at either the grid edges, or grid centers.
        e.g. for the (2x3) example above, `dist` should be either (2,3) or (1, 2)
    nsamp : int or None
        Number of samples to draw (floats are cast to integers).
    scalar : None, or array_like of scalar
        Scalar values to associate with the given distribution.  Can be specified at either
        grid-centers or grid-edges, but the latter will be averaged down to grid-center values.
    sample_kwargs : additional keyword-arguments, optional
        Additional arguments passed to the `Sample_Grid.sample()` method.

    Returns
    -------
    vals : (D, N) array of sample points,
        Sample points drawn from the given distribution in `D`, number of points `N` is that
        specified by `nsamp` param.
    [weights] : (N,) array of weights, returned if `scalar` is given
        Scalar factors for each sample point.

    """
    sampler = Sample_Grid(edges, dens, mass=mass, scalar_dens=scalar_dens, scalar_mass=scalar_mass)
    return sampler.sample(nsamp=nsamp, **sample_kwargs)


def sample_grid_proportional(edges, dens, portion, nsamp, mass=None, **sample_kwargs):
    scalar_dens = dens / portion
    # Avoid NaN values
    scalar_dens[portion == 0.0] = 0.0
    sampler = Sample_Grid(edges, portion, scalar_dens=scalar_dens)
    vals, weight = sampler.sample(nsamp, **sample_kwargs)
    return vals, weight


def sample_outliers(edges, data, threshold, nsamp=None, mass=None, **sample_kwargs):
    """Sample a PDF randomly in low-density regions, and with weighted points at high-densities.

    Selects (semi-)random samples from the given PDF.  In high-density regions, bin centroids are
    used as representative points and recieve a corresponding (large) weight.  Low-density regions
    are sampled proportionally with actual (weight = one) points.

    Parameters
    ----------
    edges : list/tuple of array_like
        An iterable containing the grid edges for each dimension of the space.
    data : ndarray
        Array giving the PDF to sample.
    threshold : float
        Threshold mass below which true-samples should be drawn.  Representative (centroid) values
        will be chosen for bins above this threshold.
    nsamp : int, optional
        Number of samples to draw.
    mass : ndarray, optional
        Probability mass function determining the number of samples to draw in each bin.

    Returns
    -------
    vals
    weights

    """
    outliers = Sample_Outliers(edges, data, threshold=threshold, mass=mass)
    nsamp, vals, weights = outliers.sample(nsamp=nsamp, **sample_kwargs)
    return vals, weights


def _grad_along(data_edge, dim):
    grad = np.diff(data_edge, axis=dim)
    nums = list(np.arange(grad.ndim))
    nums.pop(dim)
    grad = utils.midpoints(grad, log=False, axis=nums)
    return grad


def _intrabin_linear_interp(loc, grad):
    """Perform linear interpolation within each bin, based on gradient information, for a particular dimension.

    Use the gradient across each bin to sample proportionally to a linear PDF within that bin.  Here the 'gradient' is
    actually just the delta-PDF value (i.e. ``y2 - y1``), which **must be calculated from a normalized (unitary) PDF**.
    The form of the PDF across each bin is assumed to be linear, and the CDF is inverted to convert from the random
    uniform positions (given by `loc`) to random-linear positions.

    Arguments
    ---------
        edge : (X+1,) ndarray of scalar,
            Location of grid edges in this dimension.  For a number `X` of bins, there are `X+1` edges.
        wid : (X,) ndarray of scalar,
            Width of grid bins in this dimension (``wid == np.diff(edge)``).
        loc : (S,) ndarray of scalar,
            Location of sample within each bin (i.e. [0.0, 1.0]) for each sample.
        bidx : (S,) ndarray of int,
            Bin index (i.e. [0, X]) for each sample.
        grad : (S,) ndarray of scalar,
            Gradient across the bin, in this dimension, for each sample.

    Returns
    -------
        vals : (S,) ndarray of float
            Sample locations in this dimension.

    """

<<<<<<< HEAD
    x1 = 0.0
    x2 = 1.0
    dx = x2 - x1
    dy = grad
=======
    # Get the bin-width for each sample (i.e. the width of the bin that each sample is in)
    bw = wid[bidx]
    vals = np.zeros_like(grad)

    # sel = np.fabs(grad) > 1.0e-12
    sel = np.fabs(grad) > 1.0e-16
    # When the gradient is roughly flat, values maintain uniform random distribution
    vals[~sel] = loc[~sel]
>>>>>>> 1c4af688

    vals = loc.copy()
    sel = ~np.isclose(dy, 0.0)
    if np.any(sel):
        dy = dy[sel]
        y1 = (dx + dy*x1*x2 - (dy/2)*(x1**2 + x2**2)) / dx**2
        vals[sel] = dx * (2*vals[sel]*dy + dx * y1**2)
        vals[sel] = (dy*x1 - dx*y1 + np.sqrt(vals[sel])) / dy

    # Make sure all values are within bounds of their bins
    if _DEBUG:
        x1 = x1 * np.ones_like(vals)
        x2 = x2 * np.ones_like(vals)
        bl = (vals < x1) & ~np.isclose(vals, x1)
        br = (vals > x2) & ~np.isclose(vals, x2)
        bads = bl | br
        if np.any(bads):
            logging.error(f"BAD!  {np.count_nonzero(bads)}/{bads.size}")
            logging.error(f"{vals[bads]=}")
            logging.error(f"{x1[bads]=}")
            logging.error(f"{loc[bads]=}")
            logging.error(f"{grad[bads]=}")
            raise

    return vals


def _data_to_cumulative(mass, prefilter=False):
    # Convert to flat (1D) array of values
    mass = mass.flat

    # sort in order of probability
    if prefilter:
        logging.warning("WARNING: `prefilter`=True has not been tested in `_data_to_cumulative()`!!")
        csum = np.zeros_like(mass)
        mass = mass[mass > 0.0]
        mnum = mass.size
        beg = csum.size - mnum
        # print(f"{mnum=}, {beg=}")
        idx = np.argsort(mass)
        csum[beg:] = mass[idx]
        idx = np.concatenate([np.arange(beg), idx + beg])
    else:
        idx = np.argsort(mass)
        csum = mass[idx]

    # find cumulative distribution and normalize to [0.0, 1.0]
    csum = np.cumsum(csum)
    temp = 1.0 if csum[-1] == 0.0 else csum[-1]
    csum = np.concatenate([[0.0], csum/temp])
    return idx, csum<|MERGE_RESOLUTION|>--- conflicted
+++ resolved
@@ -181,7 +181,6 @@
                 edge = np.asarray(edge)
 
                 # Find the gradient along this dimension (using center-values in other dimensions)
-<<<<<<< HEAD
                 grad = _grad_along(dens, dim) / norm
                 # get the gradient for each sample
                 grad = grad.flat[bin_numbers_flat] * wid[bidx]
@@ -189,13 +188,6 @@
                 temp = _intrabin_linear_interp(loc, grad)
                 # convert from intrabin positions to overall positions by linearly rescaling
                 vals[dim, :] = edge[bidx] + temp * wid[bidx]
-=======
-                _grad = _grad_along(dens, dim)
-                # get the gradient for each sample
-                grad = _grad.flat[bin_numbers_flat]
-                # interpolate edge values in this dimension
-                vals[dim, :] = _intrabin_linear_interp(edge, wid, loc, bidx, grad)
->>>>>>> 1c4af688
 
             # interpolate scalar values also
             if return_scalar and interpolate:
@@ -492,29 +484,25 @@
 
     """
 
-<<<<<<< HEAD
     x1 = 0.0
     x2 = 1.0
     dx = x2 - x1
     dy = grad
-=======
-    # Get the bin-width for each sample (i.e. the width of the bin that each sample is in)
-    bw = wid[bidx]
-    vals = np.zeros_like(grad)
-
+    vals = loc.copy()
     # sel = np.fabs(grad) > 1.0e-12
     sel = np.fabs(grad) > 1.0e-16
     # When the gradient is roughly flat, values maintain uniform random distribution
     vals[~sel] = loc[~sel]
->>>>>>> 1c4af688
-
-    vals = loc.copy()
-    sel = ~np.isclose(dy, 0.0)
-    if np.any(sel):
-        dy = dy[sel]
-        y1 = (dx + dy*x1*x2 - (dy/2)*(x1**2 + x2**2)) / dx**2
-        vals[sel] = dx * (2*vals[sel]*dy + dx * y1**2)
-        vals[sel] = (dy*x1 - dx*y1 + np.sqrt(vals[sel])) / dy
+
+    # Assume our distribution is parametrized as a linear PDF `y = y1 + grad * x`
+    #     and assume our domain is [0.0, 1.0] on x
+    # calculate `y1` to ensure the CDF is unitary
+    y1 = 1.0 - grad[sel] / 2.0
+    # invert the CDF (``F(x) = y1*x + grad * x^2 / 2``) to sample from PDF (still on [0.0, to 1.0])
+    vals[sel] = 2 * loc[sel] * grad[sel] + y1 ** 2
+    vals[sel] = (np.sqrt(vals[sel]) - y1) / grad[sel]
+    # convert [0.0, 1.0] domain to the location and width of each bin
+    vals = edge[bidx] + bw * vals
 
     # Make sure all values are within bounds of their bins
     if _DEBUG:
