--- conflicted
+++ resolved
@@ -210,12 +210,7 @@
         for dim, (edge, bidx) in enumerate(zip(self._edges, bin_numbers)):
             vals_ins[dim, :] = utils.midpoints(edge, log=False)[bidx]
 
-<<<<<<< HEAD
         # Combine interior-tracers and outlier-samples
-=======
-        print(f"sample in : {utils.stats(vals_ins[0])=}")
-
->>>>>>> bf3894f5
         vals = np.concatenate([vals_outs, vals_ins], axis=-1)
         return nsamp, vals, weights
 
